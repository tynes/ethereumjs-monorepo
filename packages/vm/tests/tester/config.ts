--- conflicted
+++ resolved
@@ -298,12 +298,7 @@
         })
       }
     }
-<<<<<<< HEAD
-    const common = Common.forCustomChain(
-      'mainnet',
-=======
     const common = Common.custom(
->>>>>>> 68f71492
       {
         hardforks: testHardforks,
         defaultHardfork: hfName,
