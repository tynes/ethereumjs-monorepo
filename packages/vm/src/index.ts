--- conflicted
+++ resolved
@@ -195,13 +195,8 @@
     }
 
     if (opts.common) {
-<<<<<<< HEAD
-      //EIPs
-      const supportedEIPs = [1559, 2315, 2537, 2565, 2718, 2929, 2930, 3198, 3529, 3541, 3855, 3860]
-=======
       // Supported EIPs
-      const supportedEIPs = [1559, 2315, 2537, 2565, 2718, 2929, 2930, 3198, 3529, 3541, 3607, 3855]
->>>>>>> 68f71492
+      const supportedEIPs = [1559, 2315, 2537, 2565, 2718, 2929, 2930, 3198, 3529, 3541, 3607, 3855, 3860]
       for (const eip of opts.common.eips()) {
         if (!supportedEIPs.includes(eip)) {
           throw new Error(`EIP-${eip} is not supported by the VM`)
