import { debug as createDebugLogger } from 'debug'
import { BaseTrie as Trie } from 'merkle-patricia-tree'
import { Account, Address, BN, intToBuffer, rlp } from 'ethereumjs-util'
import { Block } from '@ethereumjs/block'
import { ConsensusType } from '@ethereumjs/common'
import VM from './index'
import Bloom from './bloom'
import { StateManager } from './state'
import { short } from './evm/opcodes'
import { Capability, TypedTransaction } from '@ethereumjs/tx'
import type { RunTxResult } from './runTx'
import type { TxReceipt } from './types'
import * as DAOConfig from './config/dao_fork_accounts_config.json'

// For backwards compatibility from v5.3.0,
// TxReceipts are exported. These exports are
// deprecated and may be removed soon, please
// update your imports to the new types file.
import { PreByzantiumTxReceipt, PostByzantiumTxReceipt, EIP2930Receipt } from './types'
import { ErrorCode, errorLog } from './errors'
export { PreByzantiumTxReceipt, PostByzantiumTxReceipt, EIP2930Receipt }

const debug = createDebugLogger('vm:block')

/* DAO account list */
const DAOAccountList = DAOConfig.DAOAccounts
const DAORefundContract = DAOConfig.DAORefundContract

/**
 * Options for running a block.
 */
export interface RunBlockOpts {
  /**
   * The @ethereumjs/block to process
   */
  block: Block
  /**
   * Root of the state trie
   */
  root?: Buffer
  /**
   * Whether to generate the stateRoot and other related fields.
   * If `true`, `runBlock` will set the fields `stateRoot`, `receiptsTrie`, `gasUsed`, and `bloom` (logs bloom) after running the block.
   * If `false`, `runBlock` throws if any fields do not match.
   * Defaults to `false`.
   */
  generate?: boolean
  /**
   * If true, will skip "Block validation":
   * Block validation validates the header (with respect to the blockchain),
   * the transactions, the transaction trie and the uncle hash.
   */
  skipBlockValidation?: boolean
  /**
   * If true, skips the nonce check
   */
  skipNonce?: boolean
  /**
   * If true, skips the balance check
   */
  skipBalance?: boolean
}

/**
 * Result of {@link runBlock}
 */
export interface RunBlockResult {
  /**
   * Receipts generated for transactions in the block
   */
  receipts: TxReceipt[]
  /**
   * Results of executing the transactions in the block
   */
  results: RunTxResult[]
  /**
   * The stateRoot after executing the block
   */
  stateRoot: Buffer
  /**
   * The gas used after executing the block
   */
  gasUsed: BN
  /**
   * The bloom filter of the LOGs (events) after executing the block
   */
  logsBloom: Buffer
  /**
   * The receipt root after executing the block
   */
  receiptRoot: Buffer
}

export interface AfterBlockEvent extends RunBlockResult {
  // The block which just finished processing
  block: Block
}

/**
 * @ignore
 */
export default async function runBlock(this: VM, opts: RunBlockOpts): Promise<RunBlockResult> {
  const state = this.stateManager
  const { root } = opts
  let { block } = opts
  const generateFields = !!opts.generate

  /**
   * The `beforeBlock` event.
   *
   * @event Event: beforeBlock
   * @type {Object}
   * @property {Block} block emits the block that is about to be processed
   */
  await this._emit('beforeBlock', block)

  if (this._hardforkByBlockNumber || this._hardforkByTD) {
    this._common.setHardforkByBlockNumber(block.header.number.toNumber(), this._hardforkByTD)
  }
  if (this.DEBUG) {
    debug('-'.repeat(100))
    debug(
      `Running block hash=${block.hash().toString('hex')} number=${
        block.header.number
      } hardfork=${this._common.hardfork()}`
    )
  }

  // Set state root if provided
  if (root) {
    if (this.DEBUG) {
      debug(`Set provided state root ${root.toString('hex')}`)
    }
    await state.setStateRoot(root)
  }

  // check for DAO support and if we should apply the DAO fork
  if (
    this._common.hardforkIsActiveOnChain('dao') &&
    block.header.number.eq(this._common.hardforkBlockBN('dao')!)
  ) {
    if (this.DEBUG) {
      debug(`Apply DAO hardfork`)
    }
    await _applyDAOHardfork(state)
  }

  // Checkpoint state
  await state.checkpoint()
  if (this.DEBUG) {
    debug(`block checkpoint`)
  }

  let result
  try {
    result = await applyBlock.bind(this)(block, opts)
    if (this.DEBUG) {
      debug(
        `Received block results gasUsed=${result.gasUsed} bloom=${short(result.bloom.bitvector)} (${
          result.bloom.bitvector.length
        } bytes) receiptRoot=${result.receiptRoot.toString('hex')} receipts=${
          result.receipts.length
        } txResults=${result.results.length}`
      )
    }
  } catch (err: any) {
    await state.revert()
    if (this.DEBUG) {
      debug(`block checkpoint reverted`)
    }
    throw err
  }

  // Persist state
  await state.commit()
  if (this.DEBUG) {
    debug(`block checkpoint committed`)
  }

  const stateRoot = await state.getStateRoot(false)

  // Given the generate option, either set resulting header
  // values to the current block, or validate the resulting
  // header values against the current block.
  if (generateFields) {
    const bloom = result.bloom.bitvector
    const gasUsed = result.gasUsed
    const receiptTrie = result.receiptRoot
    const transactionsTrie = await _genTxTrie(block)
    const generatedFields = { stateRoot, bloom, gasUsed, receiptTrie, transactionsTrie }
    const blockData = {
      ...block,
      header: { ...block.header, ...generatedFields },
    }
    block = Block.fromBlockData(blockData, { common: this._common })
  } else {
    if (result.receiptRoot && !result.receiptRoot.equals(block.header.receiptTrie)) {
      if (this.DEBUG) {
        debug(
          `Invalid receiptTrie received=${result.receiptRoot.toString(
            'hex'
          )} expected=${block.header.receiptTrie.toString('hex')}`
        )
      }
<<<<<<< HEAD
      errorLog.throwError(ErrorCode.INVALID_BLOCK_HEADER, {
        param: 'receiptTrie',
      })
=======
      const msg = _errorMsg('invalid receiptTrie', this, block)
      throw new Error(msg)
>>>>>>> fa06b1ac
    }
    if (!result.bloom.bitvector.equals(block.header.logsBloom)) {
      if (this.DEBUG) {
        debug(
          `Invalid bloom received=${result.bloom.bitvector.toString(
            'hex'
          )} expected=${block.header.logsBloom.toString('hex')}`
        )
      }
<<<<<<< HEAD
      errorLog.throwError(ErrorCode.INVALID_BLOCK_HEADER, {
        param: 'bloom',
      })
=======
      const msg = _errorMsg('invalid bloom', this, block)
      throw new Error(msg)
>>>>>>> fa06b1ac
    }
    if (!result.gasUsed.eq(block.header.gasUsed)) {
      if (this.DEBUG) {
        debug(`Invalid gasUsed received=${result.gasUsed} expected=${block.header.gasUsed}`)
      }
<<<<<<< HEAD
      errorLog.throwError(ErrorCode.INVALID_BLOCK_HEADER, {
        param: 'gasUsed',
      })
=======
      const msg = _errorMsg('invalid gasUsed', this, block)
      throw new Error(msg)
>>>>>>> fa06b1ac
    }
    if (!stateRoot.equals(block.header.stateRoot)) {
      if (this.DEBUG) {
        debug(
          `Invalid stateRoot received=${stateRoot.toString(
            'hex'
          )} expected=${block.header.stateRoot.toString('hex')}`
        )
      }
<<<<<<< HEAD
      errorLog.throwError(ErrorCode.INVALID_BLOCK_HEADER, {
        param: 'stateRoot',
      })
=======
      const msg = _errorMsg('invalid block stateRoot', this, block)
      throw new Error(msg)
>>>>>>> fa06b1ac
    }
  }

  const results: RunBlockResult = {
    receipts: result.receipts,
    results: result.results,
    stateRoot,
    gasUsed: result.gasUsed,
    logsBloom: result.bloom.bitvector,
    receiptRoot: result.receiptRoot,
  }

  const afterBlockEvent: AfterBlockEvent = { ...results, block }

  /**
   * The `afterBlock` event
   *
   * @event Event: afterBlock
   * @type {AfterBlockEvent}
   * @property {AfterBlockEvent} result emits the results of processing a block
   */
  await this._emit('afterBlock', afterBlockEvent)
  if (this.DEBUG) {
    debug(
      `Running block finished hash=${block.hash().toString('hex')} number=${
        block.header.number
      } hardfork=${this._common.hardfork()}`
    )
  }

  return results
}

/**
 * Validates and applies a block, computing the results of
 * applying its transactions. This method doesn't modify the
 * block itself. It computes the block rewards and puts
 * them on state (but doesn't persist the changes).
 * @param {Block} block
 * @param {RunBlockOpts} opts
 */
async function applyBlock(this: VM, block: Block, opts: RunBlockOpts) {
  // Validate block
  if (!opts.skipBlockValidation) {
    if (block.header.gasLimit.gte(new BN('8000000000000000', 16))) {
<<<<<<< HEAD
      errorLog.throwError(ErrorCode.INVALID_BLOCK_HEADER, {
        message: 'Invalid block with gas limit greater than (2^63 - 1)',
        param: 'gasLimit',
      })
=======
      const msg = _errorMsg('Invalid block with gas limit greater than (2^63 - 1)', this, block)
      throw new Error(msg)
>>>>>>> fa06b1ac
    } else {
      if (this.DEBUG) {
        debug(`Validate block`)
      }
      await block.validate(this.blockchain)
    }
  }
  // Apply transactions
  if (this.DEBUG) {
    debug(`Apply transactions`)
  }
  const blockResults = await applyTransactions.bind(this)(block, opts)
  // Pay ommers and miners
  if (block._common.consensusType() === ConsensusType.ProofOfWork) {
    await assignBlockRewards.bind(this)(block)
  }
  return blockResults
}

/**
 * Applies the transactions in a block, computing the receipts
 * as well as gas usage and some relevant data. This method is
 * side-effect free (it doesn't modify the block nor the state).
 * @param {Block} block
 * @param {RunBlockOpts} opts
 */
async function applyTransactions(this: VM, block: Block, opts: RunBlockOpts) {
  const bloom = new Bloom()
  // the total amount of gas used processing these transactions
  let gasUsed = new BN(0)
  const receiptTrie = new Trie()
  const receipts = []
  const txResults = []

  /*
   * Process transactions
   */
  for (let txIdx = 0; txIdx < block.transactions.length; txIdx++) {
    const tx = block.transactions[txIdx]

    let maxGasLimit
    if (this._common.isActivatedEIP(1559)) {
      maxGasLimit = block.header.gasLimit.muln(
        this._common.param('gasConfig', 'elasticityMultiplier')
      )
    } else {
      maxGasLimit = block.header.gasLimit
    }

    const gasLimitIsHigherThanBlock = maxGasLimit.lt(tx.gasLimit.add(gasUsed))
    if (gasLimitIsHigherThanBlock) {
      const msg = _errorMsg('tx has a higher gas limit than the block', this, block)
      throw new Error(msg)
    }

    // Run the tx through the VM
    const { skipBalance, skipNonce } = opts

    const txRes = await this.runTx({
      tx,
      block,
      skipBalance,
      skipNonce,
      blockGasUsed: gasUsed,
    })
    txResults.push(txRes)
    if (this.DEBUG) {
      debug('-'.repeat(100))
    }

    // Add to total block gas usage
    gasUsed = gasUsed.add(txRes.gasUsed)
    if (this.DEBUG) {
      debug(`Add tx gas used (${txRes.gasUsed}) to total block gas usage (-> ${gasUsed})`)
    }

    // Combine blooms via bitwise OR
    bloom.or(txRes.bloom)

    // Add receipt to trie to later calculate receipt root
    receipts.push(txRes.receipt)
    const encodedReceipt = encodeReceipt(tx, txRes.receipt)
    await receiptTrie.put(rlp.encode(txIdx), encodedReceipt)
  }

  return {
    bloom,
    gasUsed,
    receiptRoot: receiptTrie.root,
    receipts,
    results: txResults,
  }
}

/**
 * Calculates block rewards for miner and ommers and puts
 * the updated balances of their accounts to state.
 */
async function assignBlockRewards(this: VM, block: Block): Promise<void> {
  if (this.DEBUG) {
    debug(`Assign block rewards`)
  }
  const state = this.stateManager
  const minerReward = new BN(this._common.param('pow', 'minerReward'))
  const ommers = block.uncleHeaders
  // Reward ommers
  for (const ommer of ommers) {
    const reward = calculateOmmerReward(ommer.number, block.header.number, minerReward)
    const account = await rewardAccount(state, ommer.coinbase, reward)
    if (this.DEBUG) {
      debug(`Add uncle reward ${reward} to account ${ommer.coinbase} (-> ${account.balance})`)
    }
  }
  // Reward miner
  const reward = calculateMinerReward(minerReward, ommers.length)
  const account = await rewardAccount(state, block.header.coinbase, reward)
  if (this.DEBUG) {
    debug(`Add miner reward ${reward} to account ${block.header.coinbase} (-> ${account.balance})`)
  }
}

function calculateOmmerReward(ommerBlockNumber: BN, blockNumber: BN, minerReward: BN): BN {
  const heightDiff = blockNumber.sub(ommerBlockNumber)
  let reward = new BN(8).sub(heightDiff).mul(minerReward.divn(8))
  if (reward.ltn(0)) {
    reward = new BN(0)
  }
  return reward
}

export function calculateMinerReward(minerReward: BN, ommersNum: number): BN {
  // calculate nibling reward
  const niblingReward = minerReward.divn(32)
  const totalNiblingReward = niblingReward.muln(ommersNum)
  const reward = minerReward.add(totalNiblingReward)
  return reward
}

export async function rewardAccount(
  state: StateManager,
  address: Address,
  reward: BN
): Promise<Account> {
  const account = await state.getAccount(address)
  account.balance.iadd(reward)
  await state.putAccount(address, account)
  return account
}

/**
 * Returns the encoded tx receipt.
 */
export function encodeReceipt(tx: TypedTransaction, receipt: TxReceipt) {
  const encoded = rlp.encode([
    (receipt as PreByzantiumTxReceipt).stateRoot ?? (receipt as PostByzantiumTxReceipt).status,
    receipt.gasUsed,
    receipt.bitvector,
    receipt.logs,
  ])

  if (!tx.supports(Capability.EIP2718TypedTransaction)) {
    return encoded
  }

  const type = intToBuffer(tx.type)
  return Buffer.concat([type, encoded])
}

/**
 * Generates the tx receipt and returns { txReceipt, encodedReceipt, receiptLog }
 * @deprecated Please use the new `generateTxReceipt` located in runTx.
 */
export async function generateTxReceipt(
  this: VM,
  tx: TypedTransaction,
  txRes: RunTxResult,
  blockGasUsed: BN
) {
  const abstractTxReceipt = {
    gasUsed: blockGasUsed.toArrayLike(Buffer),
    bitvector: txRes.bloom.bitvector,
    logs: txRes.execResult.logs ?? [],
  }

  let txReceipt
  let encodedReceipt

  let receiptLog = `Generate tx receipt transactionType=${
    tx.type
  } gasUsed=${blockGasUsed} bitvector=${short(abstractTxReceipt.bitvector)} (${
    abstractTxReceipt.bitvector.length
  } bytes) logs=${abstractTxReceipt.logs.length}`

  if (!tx.supports(999)) {
    // Legacy transaction
    if (this._common.gteHardfork('byzantium')) {
      // Post-Byzantium
      txReceipt = {
        status: txRes.execResult.exceptionError ? 0 : 1, // Receipts have a 0 as status on error
        ...abstractTxReceipt,
      } as PostByzantiumTxReceipt
      const statusInfo = txRes.execResult.exceptionError ? 'error' : 'ok'
      receiptLog += ` status=${txReceipt.status} (${statusInfo}) (>= Byzantium)`
    } else {
      // Pre-Byzantium
      const stateRoot = await this.stateManager.getStateRoot(true)
      txReceipt = {
        stateRoot: stateRoot,
        ...abstractTxReceipt,
      } as PreByzantiumTxReceipt
      receiptLog += ` stateRoot=${txReceipt.stateRoot.toString('hex')} (< Byzantium)`
    }
    encodedReceipt = rlp.encode(Object.values(txReceipt))
  } else {
    // EIP2930 Transaction
    txReceipt = {
      status: txRes.execResult.exceptionError ? 0 : 1,
      ...abstractTxReceipt,
    } as PostByzantiumTxReceipt
    encodedReceipt = Buffer.concat([intToBuffer(tx.type), rlp.encode(Object.values(txReceipt))])
  }
  return {
    txReceipt,
    encodedReceipt,
    receiptLog,
  }
}

// apply the DAO fork changes to the VM
async function _applyDAOHardfork(state: StateManager) {
  const DAORefundContractAddress = new Address(Buffer.from(DAORefundContract, 'hex'))
  if (!state.accountExists(DAORefundContractAddress)) {
    await state.putAccount(DAORefundContractAddress, new Account())
  }
  const DAORefundAccount = await state.getAccount(DAORefundContractAddress)

  for (const addr of DAOAccountList) {
    // retrieve the account and add it to the DAO's Refund accounts' balance.
    const address = new Address(Buffer.from(addr, 'hex'))
    const account = await state.getAccount(address)
    DAORefundAccount.balance.iadd(account.balance)
    // clear the accounts' balance
    account.balance = new BN(0)
    await state.putAccount(address, account)
  }

  // finally, put the Refund Account
  await state.putAccount(DAORefundContractAddress, DAORefundAccount)
}

async function _genTxTrie(block: Block) {
  const trie = new Trie()
  for (const [i, tx] of block.transactions.entries()) {
    await trie.put(rlp.encode(i), tx.serialize())
  }
  return trie.root
}

/**
 * Internal helper function to create an annotated error message
 *
 * @param msg Base error message
 * @hidden
 */
function _errorMsg(msg: string, vm: VM, block: Block) {
  const blockErrorStr = 'errorStr' in block ? block.errorStr() : 'block'

  const errorMsg = `${msg} (${vm.errorStr()} -> ${blockErrorStr})`
  return errorMsg
}<|MERGE_RESOLUTION|>--- conflicted
+++ resolved
@@ -202,14 +202,10 @@
           )} expected=${block.header.receiptTrie.toString('hex')}`
         )
       }
-<<<<<<< HEAD
+      const message = _errorMsg('invalid receiptTrie', this, block)
       errorLog.throwError(ErrorCode.INVALID_BLOCK_HEADER, {
-        param: 'receiptTrie',
+        message,
       })
-=======
-      const msg = _errorMsg('invalid receiptTrie', this, block)
-      throw new Error(msg)
->>>>>>> fa06b1ac
     }
     if (!result.bloom.bitvector.equals(block.header.logsBloom)) {
       if (this.DEBUG) {
@@ -219,27 +215,19 @@
           )} expected=${block.header.logsBloom.toString('hex')}`
         )
       }
-<<<<<<< HEAD
+      const message = _errorMsg('invalid bloom', this, block)
       errorLog.throwError(ErrorCode.INVALID_BLOCK_HEADER, {
-        param: 'bloom',
+        message,
       })
-=======
-      const msg = _errorMsg('invalid bloom', this, block)
-      throw new Error(msg)
->>>>>>> fa06b1ac
     }
     if (!result.gasUsed.eq(block.header.gasUsed)) {
       if (this.DEBUG) {
         debug(`Invalid gasUsed received=${result.gasUsed} expected=${block.header.gasUsed}`)
       }
-<<<<<<< HEAD
+      const message = _errorMsg('invalid gasUsed', this, block)
       errorLog.throwError(ErrorCode.INVALID_BLOCK_HEADER, {
-        param: 'gasUsed',
+        message,
       })
-=======
-      const msg = _errorMsg('invalid gasUsed', this, block)
-      throw new Error(msg)
->>>>>>> fa06b1ac
     }
     if (!stateRoot.equals(block.header.stateRoot)) {
       if (this.DEBUG) {
@@ -249,14 +237,10 @@
           )} expected=${block.header.stateRoot.toString('hex')}`
         )
       }
-<<<<<<< HEAD
+      const message = _errorMsg('invalid block stateRoot', this, block)
       errorLog.throwError(ErrorCode.INVALID_BLOCK_HEADER, {
-        param: 'stateRoot',
+        message,
       })
-=======
-      const msg = _errorMsg('invalid block stateRoot', this, block)
-      throw new Error(msg)
->>>>>>> fa06b1ac
     }
   }
 
@@ -302,15 +286,10 @@
   // Validate block
   if (!opts.skipBlockValidation) {
     if (block.header.gasLimit.gte(new BN('8000000000000000', 16))) {
-<<<<<<< HEAD
+      const message = _errorMsg('Invalid block with gas limit greater than (2^63 - 1)', this, block)
       errorLog.throwError(ErrorCode.INVALID_BLOCK_HEADER, {
-        message: 'Invalid block with gas limit greater than (2^63 - 1)',
-        param: 'gasLimit',
+        message,
       })
-=======
-      const msg = _errorMsg('Invalid block with gas limit greater than (2^63 - 1)', this, block)
-      throw new Error(msg)
->>>>>>> fa06b1ac
     } else {
       if (this.DEBUG) {
         debug(`Validate block`)
