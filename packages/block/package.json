--- conflicted
+++ resolved
@@ -60,11 +60,9 @@
     "tape": "^4.10.1",
     "ts-node": "^8.8.2",
     "tslint": "^5.16.0",
-<<<<<<< HEAD
-    "typedoc": "next",
-    "typedoc-plugin-markdown": "^2.2.17",
-    "typescript": "^3.9.3",
-    "typestrict": "^1.0.2"
+    "typedoc": "^0.20.34",
+    "typedoc-plugin-markdown": "^3.6.0",
+    "typescript": "^3.9.3"
   },
   "repository": {
     "type": "git",
@@ -73,10 +71,5 @@
   "homepage": "https://github.com/ethereumjs/ethereumjs-monorepo/tree/master/packages/block#readme",
   "bugs": {
     "url": "https://github.com/ethereumjs/ethereumjs-monorepo/issues?q=is%3Aissue+label%3A%22package%3A+block%22"
-=======
-    "typedoc": "^0.20.34",
-    "typedoc-plugin-markdown": "^3.6.0",
-    "typescript": "^3.9.3"
->>>>>>> a141b523
   }
 }